"""
This file contains all the settings for the question answering system
"""
# filepath of logo in Streamlit UI
APP_LOGO = "./images/b30.png"
# filepath of text file with content for application explanation in Streamlit UI
APP_INFO = "./info/explanation.txt"
# header in Streamlit UI
APP_HEADER = "CHATPBL"
# filepath of evaluation results folder, e.g. "./evaluate"
EVAL_DIR = "./evaluate"
# header in Streamlit evaluation UI
EVAL_APP_HEADER = "CHATPBL evaluation"
# filepath of text file with content for evaluation explanation in evaluation UI
EVAL_APP_INFO = "./info/evaluation_explanation.txt"
# CHAIN_VERBOSITY must be boolean. When set to True, the standalone question that is conveyed to LLM is shown
CHAIN_VERBOSITY = False
# Location of dotenv file
ENVLOC = "path/to/dotenv/file"


# ######### THE SETTINGS BELOW CAN BE USED FOR TESTING AND CUSTOMIZED TO YOUR PREFERENCE ##########

# TEXT_SPLITTER_METHOD represents the way in which raw text is split into text chunks.
# "RecursiveCharacterTextSplitter" (default): splits text to fixed size chunks
# "NLTKTextSplitter": keeps full sentences even if chunk size is exceeded
TEXT_SPLITTER_METHOD = "NLTKTextSplitter"
# CHUNK_SIZE represents the maximum allowed size of text chunks
CHUNK_SIZE = 1000
<<<<<<< HEAD
# CHUNK_K represents the maximum number of chunks that is retrieved from the vector database
# NB: CHUNK_SIZE and CHUNK_K are related, make sure that CHUNK_K * CHUNK_SIZE < LLM window size
CHUNK_K = 5
=======
# CHUNK_K represents the maximum number of chunks that is conveyed to the LLM context window
# NB: CHUNK_SIZE and CHUNK_K are related, make sure that CHUNK_K * CHUNK_SIZE < LLM context window size
CHUNK_K = 4
>>>>>>> 5c9e04e8
# CHUNK_OVERLAP represents the overlap between 2 sequential text chunks, value must be >=0 and < CHUNK_SIZE
CHUNK_OVERLAP = 200

# EMBEDDINGS_PROVIDER must be one of: "openai", "huggingface", "ollama", "azureopenai"
EMBEDDINGS_PROVIDER = "azureopenai"

# - If EMBEDDINGS_PROVIDER is "openai", EMBEDDINGS_MODEL must be one of:
#   "text-embedding-ada-002" (1536 dimensional, max 8191 tokens),
#   "text-embedding-3-small" (1536 dimensional, max 8191 tokens),
#   "text-embedding-3-large" (3072 dimensional, max 8191 tokens)
# - If EMBEDDINGS_PROVIDER is "huggingface", EMBEDDINGS_MODEL must be one of: "all-mpnet-base-v2"
# - If EMBEDDINGS_PROVIDER is "ollama", EMBEDDINGS_MODEL must be one of the locally downloaded models, e.g.
#   "llama3", "nomic-embed-text"
# - EMBEDDINGS_PROVIDER is "azureopenai":

# EMBEDDINGS_MODEL must be the embedding models deployed, e.g.
#   "text-embedding-ada-002" (1536 dimensional, max 8191 tokens),
#   "text-embedding-3-large" (3072 dimensional, max 8191 tokens)
EMBEDDINGS_MODEL = "text-embedding-ada-002"

# SEARCH_TYPE must be one of: "similarity", "similarity_score_threshold"
# - "similarity": retrieves chunks based on similarity search
# - "similarity_score_threshold": retrieves chunks based on similarity search and a score threshold
# "similarity_score_threshold" is less useful when reranker is used
SEARCH_TYPE = "similarity_score_threshold"

# SCORE_THRESHOLD represents the similarity value that chunks must exceed to qualify for the context.
# It is useful for preventing irrelevant context. Value must be between 0.0 and 1.0
# This value is only relevant when SEARCH_TYPE has been set to "similarity_score_threshold"
# For embedding model text-embedding-ada-002, a value of 0.75 is reasonable
# For embedding model text-embedding-3-large, a value of 0.5 is reasonable
SCORE_THRESHOLD = 0.75

# AZURE_EMBEDDING_DEPLOYMENT_MAP represents a dictionary of Azure embedding model deployments
# with key the model name and value the deployment name
# Adjust for your own Azure model deployments
AZURE_EMBEDDING_DEPLOYMENT_MAP = {
    "text-embedding-ada-002": "pbl-openai-a-cd-ada",
    "text-embedding-3-large": "pbl-openai-a-cd-3large"
}

# RETRIEVER_TYPE represents the type of retriever that is used to extract chunks from the vectorstore
# Value must be one of:
# - "vectorstore": in case a purely semantic search is done in the vectorstore (dense vectors)
# - "hybrid": in case a hybrid search is done, the result will be a combination of vectorstore semantic search (dense
# vectors) and BM25 keyword search (sparse vectors)
# - "parent": this uses a ParentDocument retriever meaning that small documents are stored in the vector database
# and used for similarity search while the larger "parent" chunks are returned by the retriever
<<<<<<< HEAD
# NB: the creation of the small documents is steered by the parameters TEXT_SPLITTER_METHOD_CHILD, CHUNK_SIZE_CHILD,
# CHUNK_K_CHILD and CHUNK_OVERLAP_CHILD
=======
>>>>>>> 5c9e04e8
RETRIEVER_TYPE = "vectorstore"

# TEXT_SPLITTER_METHOD_CHILD represents the way in which raw text chunks for the "child" chunks are created.
# Must be one of:
# "RecursiveCharacterTextSplitter": split text to fixed size chunks
# "NLTKTextSplitter": keep full sentences even if chunk size is exceeded
TEXT_SPLITTER_METHOD_CHILD = "NLTKTextSplitter"
# CHUNK_SIZE_CHILD represents the maximum allowed size of "child" chunks, value must be integer
CHUNK_SIZE_CHILD = 200
# CHUNK_K_CHILD represents the number of child chunks that is returned from the vector database.
# Their corresponding parent chunks (number will be <= CHUNK_K_CHILD) are then used as input for the LLM
CHUNK_K_CHILD = 8
# CHUNK_OVERLAP_CHILD represents the overlap between 2 sequential child chunks,
# value must be integer (>=0 and < CHUNK_SIZE_CHILD)
CHUNK_OVERLAP_CHILD = 0

# Only when RETRIEVER_TYPE is se to "hybrid"
# First element represents the weight for BM25 retriever, second element the weight for vectorstore retriever
RETRIEVER_WEIGHTS = [0.7, 0.3]

# MULTIQUERY indicator for whether or not defining multiple queries from users' query
# Value must be False or True
MULTIQUERY = False

# RERANK indicator for whether or not to apply reranking after retrieval
RERANK = True
# RERANK_PROVIDER represents the provider of the reranker model. Must be one of "flashrank_rerank",
RERANK_PROVIDER = "flashrank_rerank"
# RERANK_MODEL represents the reranking model, must be one of the models that are available for download
# from https://huggingface.co/prithivida/flashrank/tree/main
# For more info, see also https://github.com/PrithivirajDamodaran/FlashRank
RERANK_MODEL = "ms-marco-MultiBERT-L-12"
# Number of chunks to retrieve as input for reranker
CHUNK_K_FOR_RERANK = 10

# LLM_PROVIDER must be "openai" in case of using the OpenAI API
# LLM_PROVIDER must be "huggingface" in case of using the Huggingface API
# LLM_PROVIDER must be "ollama" in case of using a downloaded Ollama LLM
# LLM_PROVIDER must be "azureopenai" in case of using the Azure OpenAI Services API
LLM_PROVIDER = "azureopenai"

# - If LLM_PROVIDER is "openai", LLM_MODEL must be one of:
#   "gpt-3.5-turbo", context window size = 4097 tokens (equivalent to ~3000 words)
#   "gpt-3.5-turbo-16k", context window size = 16385 tokens
#   "gpt-4", context window size = 8192 tokens
#   "gpt-4o", context window size = 128000 tokens
# The default llm is "gpt-3.5-turbo"
# - if LLM_PROVIDER is "huggingface", LLM_MODEL should be one of the models as defined on Huggingface,
#   e.g. one of: "meta-llama/Llama-2-7b-chat-hf", "google/flan-t5-base"
#   See Huggingface documentation for context window sizes
#   note: "meta-llama/Llama-2-7b-chat-hf" requires Huggingface Pro Account and access to the llama2 model,
#   see https://huggingface.co/meta-llama/Llama-2-7b-chat-hf
# - If LLM_PROVIDER is "ollama", LLM_MODEL must be one of your Ollama downloaded models, e.g.
#   "llama3"
#   "orca-mini"
#   "zephyr"
#   See also https://ollama.ai/library
# - LLM_PROVIDER is "azureopenai":

# LLM_MODEL must be one of the LLM models deployed, e.g.:
#   "gpt-35-turbo", context window size = 4097 tokens
#   "gpt-4", context window size = 8192 tokens
#   "gpt-4o", context window size = 128000 tokens
LLM_MODEL = "gpt-4o"

# AZURE_LLM_DEPLOYMENT_MAP represents a dictionary of Azure LLM model deployments
# with key the model name and value the deployment name\
# Adjust for your own Azure model deployments
AZURE_LLM_DEPLOYMENT_MAP = {
    "gpt-35-turbo": "pbl-openai-a-cd-openai",
    "gpt-4": "pbl-openai-a-cd-openai4",
    "gpt-4o": "pbl-openai-a-cd-openai4o"
}

# AZURE_OPENAI_ENDPOINT represents the Azure OpenAI endpoint used for connecting to Azure OpenAI API
# This setting is only relevant when EMBEDDINGS_PROVIDER = "azureopenai" or LLM_PROVIDER = "azureopenai"
AZURE_OPENAI_ENDPOINT = "your_azure_openai_endpoint"

# AZURE_OPENAI_API_VERSION represents the Azure OpenAI API version
# This setting is only relevant when EMBEDDINGS_PROVIDER = "azureopenai" or LLM_PROVIDER = "azureopenai"
AZURE_OPENAI_API_VERSION = "your_azure_openai_api_version"

# Similar settings as above, but specifically for evaluation
# EVALUATION_EMBEDDINGS_PROVIDER must be one of "openai", "azureopenai"
EVALUATION_EMBEDDINGS_PROVIDER = "azureopenai"
# - If EVALUATION_EMBEDDINGS_PROVIDER is "openai", EVALUATION_EMBEDDINGS_MODEL must be one of:
#   "text-embedding-ada-002", "text-embedding-3-small" or "text-embedding-3-large"
# - If EVALUATION_EMBEDDINGS_PROVIDER is "azureopenai", EVALUATION_EMBEDDINGS_MODEL must be one of the embedding
#   models deployed, e.g. "text-embedding-ada-002" or "text-embedding-3-large"
EVALUATION_EMBEDDINGS_MODEL = "text-embedding-ada-002"
# EVALUATION_LLM_PROVIDER must be one of "openai", "azureopenai"
EVALUATION_LLM_PROVIDER = "azureopenai"
# - If EVALUATION_LLM_PROVIDER is "openai", EVALUATION_LLM_MODEL must be one of:
#   "gpt-3.5-turbo", "gpt-3.5-turbo-16k", "gpt-4" or "gpt-4o"
# - If EVALUATION_LLM_PROVIDER is "azureopenai", EVALUATION_LLM_MODEL must be one of the LLM models deployed, e.g.:
#   "gpt-35-turbo", "gpt-4" or "gpt-4o"
EVALUATION_LLM_MODEL = "gpt-4o"

# Similar settings as above, but specifically for creation of document summaries
SUMMARY_TEXT_SPLITTER_METHOD = "RecursiveCharacterTextSplitter"
SUMMARY_CHUNK_SIZE = 8000
SUMMARY_CHUNK_OVERLAP = 0
SUMMARY_LLM_PROVIDER = "azureopenai"
SUMMARY_EMBEDDINGS_PROVIDER = "azureopenai"
SUMMARY_EMBEDDINGS_MODEL = "text-embedding-ada-002"
# !! With the langchain version in appl-docchat.yaml it is necessary to choose gpt-35-turbo
# if SUMMARY_LLM_PROVIDER = "azureopenai"
SUMMARY_LLM_MODEL = "gpt-35-turbo"

# settings for confidential documents, using Ollama LLM and embedding model
PRIVATE_LLM_PROVIDER = "ollama"
PRIVATE_LLM_MODEL = "zephyr"
PRIVATE_EMBEDDINGS_PROVIDER = "ollama"
PRIVATE_EMBEDDINGS_MODEL = "nomic-embed-text"
PRIVATE_SUMMARY_LLM_MODEL = "zephyr"

# CHAIN_NAME must be one of: "conversationalretrievalchain",
CHAIN_NAME = "conversationalretrievalchain"

# CHAIN_TYPE must be one of: "stuff",
CHAIN_TYPE = "stuff"

# RETRIEVER_PROMPT represents the type of retriever that is used to extract chunks from the vectorstore
# value must be one of "openai_rag", "openai_rag_concise", "openai_rag_language", "yesno"
# see file prompt_templates.py for explanation
RETRIEVER_PROMPT_TEMPLATE = "openai_rag"<|MERGE_RESOLUTION|>--- conflicted
+++ resolved
@@ -27,15 +27,9 @@
 TEXT_SPLITTER_METHOD = "NLTKTextSplitter"
 # CHUNK_SIZE represents the maximum allowed size of text chunks
 CHUNK_SIZE = 1000
-<<<<<<< HEAD
-# CHUNK_K represents the maximum number of chunks that is retrieved from the vector database
-# NB: CHUNK_SIZE and CHUNK_K are related, make sure that CHUNK_K * CHUNK_SIZE < LLM window size
-CHUNK_K = 5
-=======
 # CHUNK_K represents the maximum number of chunks that is conveyed to the LLM context window
 # NB: CHUNK_SIZE and CHUNK_K are related, make sure that CHUNK_K * CHUNK_SIZE < LLM context window size
 CHUNK_K = 4
->>>>>>> 5c9e04e8
 # CHUNK_OVERLAP represents the overlap between 2 sequential text chunks, value must be >=0 and < CHUNK_SIZE
 CHUNK_OVERLAP = 200
 
@@ -84,11 +78,6 @@
 # vectors) and BM25 keyword search (sparse vectors)
 # - "parent": this uses a ParentDocument retriever meaning that small documents are stored in the vector database
 # and used for similarity search while the larger "parent" chunks are returned by the retriever
-<<<<<<< HEAD
-# NB: the creation of the small documents is steered by the parameters TEXT_SPLITTER_METHOD_CHILD, CHUNK_SIZE_CHILD,
-# CHUNK_K_CHILD and CHUNK_OVERLAP_CHILD
-=======
->>>>>>> 5c9e04e8
 RETRIEVER_TYPE = "vectorstore"
 
 # TEXT_SPLITTER_METHOD_CHILD represents the way in which raw text chunks for the "child" chunks are created.
